--- conflicted
+++ resolved
@@ -13,11 +13,7 @@
     <parent>
         <groupId>org.apache.nifi</groupId>
         <artifactId>nifi-record-serialization-services-bundle</artifactId>
-<<<<<<< HEAD
-        <version>1.9.2-SNAPSHOT</version>
-=======
         <version>1.9.3-SNAPSHOT</version>
->>>>>>> 4255528a
     </parent>
 
     <artifactId>nifi-record-serialization-services</artifactId>
@@ -31,11 +27,7 @@
         <dependency>
             <groupId>org.apache.nifi</groupId>
             <artifactId>nifi-utils</artifactId>
-<<<<<<< HEAD
-            <version>1.9.2-SNAPSHOT</version>
-=======
             <version>1.9.3-SNAPSHOT</version>
->>>>>>> 4255528a
         </dependency>
         <dependency>
             <groupId>org.apache.nifi</groupId>
@@ -52,20 +44,12 @@
         <dependency>
             <groupId>org.apache.nifi</groupId>
             <artifactId>nifi-avro-record-utils</artifactId>
-<<<<<<< HEAD
-            <version>1.9.2-SNAPSHOT</version>
-=======
             <version>1.9.3-SNAPSHOT</version>
->>>>>>> 4255528a
         </dependency>
         <dependency>
             <groupId>org.apache.nifi</groupId>
             <artifactId>nifi-syslog-utils</artifactId>
-<<<<<<< HEAD
-            <version>1.9.2-SNAPSHOT</version>
-=======
             <version>1.9.3-SNAPSHOT</version>
->>>>>>> 4255528a
         </dependency>
         <dependency>
             <groupId>com.jayway.jsonpath</groupId>
@@ -116,11 +100,7 @@
         <dependency>
             <groupId>org.apache.nifi</groupId>
             <artifactId>nifi-mock</artifactId>
-<<<<<<< HEAD
-            <version>1.9.2-SNAPSHOT</version>
-=======
             <version>1.9.3-SNAPSHOT</version>
->>>>>>> 4255528a
             <scope>test</scope>
         </dependency>
         <dependency>
